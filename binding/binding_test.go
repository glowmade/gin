// Copyright 2014 Manu Martinez-Almeida.  All rights reserved.
// Use of this source code is governed by a MIT style
// license that can be found in the LICENSE file.

package binding

import (
	"bytes"
<<<<<<< HEAD
	"mime/multipart"
=======
	"github.com/gin-gonic/gin/binding/example"
	"github.com/golang/protobuf/proto"
>>>>>>> 04917e83
	"net/http"
	"testing"

	"github.com/stretchr/testify/assert"
)

type FooStruct struct {
	Foo string `json:"foo" form:"foo" xml:"foo" binding:"required"`
}

type FooBarStruct struct {
	FooStruct
	Bar string `json:"bar" form:"bar" xml:"bar" binding:"required"`
}

func TestBindingDefault(t *testing.T) {
	assert.Equal(t, Default("GET", ""), Form)
	assert.Equal(t, Default("GET", MIMEJSON), Form)

	assert.Equal(t, Default("POST", MIMEJSON), JSON)
	assert.Equal(t, Default("PUT", MIMEJSON), JSON)

	assert.Equal(t, Default("POST", MIMEXML), XML)
	assert.Equal(t, Default("PUT", MIMEXML2), XML)

	assert.Equal(t, Default("POST", MIMEPOSTForm), Form)
	assert.Equal(t, Default("PUT", MIMEPOSTForm), Form)

	assert.Equal(t, Default("POST", MIMEMultipartPOSTForm), Form)
	assert.Equal(t, Default("PUT", MIMEMultipartPOSTForm), Form)

	assert.Equal(t, Default("POST", MIMEPROTOBUF), ProtoBuf)
	assert.Equal(t, Default("PUT", MIMEPROTOBUF), ProtoBuf)
}

func TestBindingJSON(t *testing.T) {
	testBodyBinding(t,
		JSON, "json",
		"/", "/",
		`{"foo": "bar"}`, `{"bar": "foo"}`)
}

func TestBindingForm(t *testing.T) {
	testFormBinding(t, "POST",
		"/", "/",
		"foo=bar&bar=foo", "bar2=foo")
}

func TestBindingForm2(t *testing.T) {
	testFormBinding(t, "GET",
		"/?foo=bar&bar=foo", "/?bar2=foo",
		"", "")
}

func TestBindingXML(t *testing.T) {
	testBodyBinding(t,
		XML, "xml",
		"/", "/",
		"<map><foo>bar</foo></map>", "<map><bar>foo</bar></map>")
}

<<<<<<< HEAD
func createFormPostRequest() *http.Request {
	req, _ := http.NewRequest("POST", "/?foo=getfoo&bar=getbar", bytes.NewBufferString("foo=bar&bar=foo"))
	req.Header.Set("Content-Type", MIMEPOSTForm)
	return req
}

func createFormMultipartRequest() *http.Request {
	boundary := "--testboundary"
	body := new(bytes.Buffer)
	mw := multipart.NewWriter(body)
	defer mw.Close()

	mw.SetBoundary(boundary)
	mw.WriteField("foo", "bar")
	mw.WriteField("bar", "foo")
	req, _ := http.NewRequest("POST", "/?foo=getfoo&bar=getbar", body)
	req.Header.Set("Content-Type", MIMEMultipartPOSTForm+"; boundary="+boundary)
	return req
}

func TestBindingFormPost(t *testing.T) {
	req := createFormPostRequest()
	var obj FooBarStruct
	FormPost.Bind(req, &obj)

	assert.Equal(t, obj.Foo, "bar")
	assert.Equal(t, obj.Bar, "foo")
}

func TestBindingFormMultipart(t *testing.T) {
	req := createFormMultipartRequest()
	var obj FooBarStruct
	FormMultipart.Bind(req, &obj)

	assert.Equal(t, obj.Foo, "bar")
	assert.Equal(t, obj.Bar, "foo")
=======
func TestBindingProtoBuf(t *testing.T) {
	test := &example.Test{
		Label: proto.String("yes"),
	}
	data, _ := proto.Marshal(test)

	testProtoBodyBinding(t,
		ProtoBuf, "protobuf",
		"/", "/",
		string(data), string(data[1:]))
>>>>>>> 04917e83
}

func TestValidationFails(t *testing.T) {
	var obj FooStruct
	req := requestWithBody("POST", "/", `{"bar": "foo"}`)
	err := JSON.Bind(req, &obj)
	assert.Error(t, err)
}

func TestValidationDisabled(t *testing.T) {
	backup := Validator
	Validator = nil
	defer func() { Validator = backup }()

	var obj FooStruct
	req := requestWithBody("POST", "/", `{"bar": "foo"}`)
	err := JSON.Bind(req, &obj)
	assert.NoError(t, err)
}

func testFormBinding(t *testing.T, method, path, badPath, body, badBody string) {
	b := Form
	assert.Equal(t, b.Name(), "form")

	obj := FooBarStruct{}
	req := requestWithBody(method, path, body)
	if method == "POST" {
		req.Header.Add("Content-Type", MIMEPOSTForm)
	}
	err := b.Bind(req, &obj)
	assert.NoError(t, err)
	assert.Equal(t, obj.Foo, "bar")
	assert.Equal(t, obj.Bar, "foo")

	obj = FooBarStruct{}
	req = requestWithBody(method, badPath, badBody)
	err = JSON.Bind(req, &obj)
	assert.Error(t, err)
}

func testBodyBinding(t *testing.T, b Binding, name, path, badPath, body, badBody string) {
	assert.Equal(t, b.Name(), name)

	obj := FooStruct{}
	req := requestWithBody("POST", path, body)
	err := b.Bind(req, &obj)
	assert.NoError(t, err)
	assert.Equal(t, obj.Foo, "bar")

	obj = FooStruct{}
	req = requestWithBody("POST", badPath, badBody)
	err = JSON.Bind(req, &obj)
	assert.Error(t, err)
}

func testProtoBodyBinding(t *testing.T, b Binding, name, path, badPath, body, badBody string) {
	assert.Equal(t, b.Name(), name)

	obj := example.Test{}
	req := requestWithBody("POST", path, body)
	req.Header.Add("Content-Type", MIMEPROTOBUF)
	err := b.Bind(req, &obj)
	assert.NoError(t, err)
	assert.Equal(t, *obj.Label, "yes")

	obj = example.Test{}
	req = requestWithBody("POST", badPath, badBody)
	req.Header.Add("Content-Type", MIMEPROTOBUF)
	err = ProtoBuf.Bind(req, &obj)
	assert.Error(t, err)
}

func requestWithBody(method, path, body string) (req *http.Request) {
	req, _ = http.NewRequest(method, path, bytes.NewBufferString(body))
	return
}<|MERGE_RESOLUTION|>--- conflicted
+++ resolved
@@ -6,14 +6,12 @@
 
 import (
 	"bytes"
-<<<<<<< HEAD
 	"mime/multipart"
-=======
+	"net/http"
+	"testing"
+
 	"github.com/gin-gonic/gin/binding/example"
 	"github.com/golang/protobuf/proto"
->>>>>>> 04917e83
-	"net/http"
-	"testing"
 
 	"github.com/stretchr/testify/assert"
 )
@@ -73,7 +71,6 @@
 		"<map><foo>bar</foo></map>", "<map><bar>foo</bar></map>")
 }
 
-<<<<<<< HEAD
 func createFormPostRequest() *http.Request {
 	req, _ := http.NewRequest("POST", "/?foo=getfoo&bar=getbar", bytes.NewBufferString("foo=bar&bar=foo"))
 	req.Header.Set("Content-Type", MIMEPOSTForm)
@@ -110,7 +107,8 @@
 
 	assert.Equal(t, obj.Foo, "bar")
 	assert.Equal(t, obj.Bar, "foo")
-=======
+}
+
 func TestBindingProtoBuf(t *testing.T) {
 	test := &example.Test{
 		Label: proto.String("yes"),
@@ -121,7 +119,6 @@
 		ProtoBuf, "protobuf",
 		"/", "/",
 		string(data), string(data[1:]))
->>>>>>> 04917e83
 }
 
 func TestValidationFails(t *testing.T) {
