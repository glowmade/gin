// Copyright 2014 Manu Martinez-Almeida.  All rights reserved.
// Use of this source code is governed by a MIT style
// license that can be found in the LICENSE file.

package gin

import (
	"fmt"
	"io"
	"os"
<<<<<<< HEAD
=======
	"runtime"
>>>>>>> b26d956e
	"time"

	"golang.org/x/crypto/ssh/terminal"
)

var (
	green   = string([]byte{27, 91, 57, 55, 59, 52, 50, 109})
	white   = string([]byte{27, 91, 57, 48, 59, 52, 55, 109})
	yellow  = string([]byte{27, 91, 57, 55, 59, 52, 51, 109})
	red     = string([]byte{27, 91, 57, 55, 59, 52, 49, 109})
	blue    = string([]byte{27, 91, 57, 55, 59, 52, 52, 109})
	magenta = string([]byte{27, 91, 57, 55, 59, 52, 53, 109})
	cyan    = string([]byte{27, 91, 57, 55, 59, 52, 54, 109})
	reset   = string([]byte{27, 91, 48, 109})
)

func ErrorLogger() HandlerFunc {
	return ErrorLoggerT(ErrorTypeAny)
}

func ErrorLoggerT(typ ErrorType) HandlerFunc {
	return func(c *Context) {
		c.Next()
		errors := c.Errors.ByType(typ)
		if len(errors) > 0 {
			c.JSON(-1, errors)
		}
	}
}

// Logger instances a Logger middleware that will write the logs to gin.DefaultWriter
// By default gin.DefaultWriter = os.Stdout
func Logger() HandlerFunc {
	return LoggerWithWriter(DefaultWriter)
}

// LoggerWithWriter instance a Logger middleware with the specified writter buffer.
// Example: os.Stdout, a file opened in write mode, a socket...
func LoggerWithWriter(out io.Writer, notlogged ...string) HandlerFunc {
	isTerm := true
<<<<<<< HEAD
	if outFile, ok := out.(*os.File); ok {
		isTerm = terminal.IsTerminal(int(outFile.Fd()))
=======

	if runtime.GOOS != "appengine" && runtime.GOOS != "netbsd" && runtime.GOOS != "openbsd" {
		if outFile, ok := out.(*os.File); ok {
			isTerm = terminal.IsTerminal(int(outFile.Fd()))
		}
>>>>>>> b26d956e
	}

	var skip map[string]struct{}

	if length := len(notlogged); length > 0 {
		skip = make(map[string]struct{}, length)

		for _, path := range notlogged {
			skip[path] = struct{}{}
		}
	}

	return func(c *Context) {
		// Start timer
		start := time.Now()
		path := c.Request.URL.Path

		// Process request
		c.Next()

		// Log only when path is not being skipped
		if _, ok := skip[path]; !ok {
			// Stop timer
			end := time.Now()
			latency := end.Sub(start)

			clientIP := c.ClientIP()
			method := c.Request.Method
			statusCode := c.Writer.Status()
			var statusColor, methodColor string
			if isTerm {
				statusColor = colorForStatus(statusCode)
				methodColor = colorForMethod(method)
			}
			comment := c.Errors.ByType(ErrorTypePrivate).String()

			fmt.Fprintf(out, "[GIN] %v |%s %3d %s| %13v | %s |%s  %s %-7s %s\n%s",
				end.Format("2006/01/02 - 15:04:05"),
				statusColor, statusCode, reset,
				latency,
				clientIP,
				methodColor, reset, method,
				path,
				comment,
			)
		}
	}
}

func colorForStatus(code int) string {
	switch {
	case code >= 200 && code < 300:
		return green
	case code >= 300 && code < 400:
		return white
	case code >= 400 && code < 500:
		return yellow
	default:
		return red
	}
}

func colorForMethod(method string) string {
	switch method {
	case "GET":
		return blue
	case "POST":
		return cyan
	case "PUT":
		return yellow
	case "DELETE":
		return red
	case "PATCH":
		return green
	case "HEAD":
		return magenta
	case "OPTIONS":
		return white
	default:
		return reset
	}
}<|MERGE_RESOLUTION|>--- conflicted
+++ resolved
@@ -8,10 +8,7 @@
 	"fmt"
 	"io"
 	"os"
-<<<<<<< HEAD
-=======
 	"runtime"
->>>>>>> b26d956e
 	"time"
 
 	"golang.org/x/crypto/ssh/terminal"
@@ -52,16 +49,11 @@
 // Example: os.Stdout, a file opened in write mode, a socket...
 func LoggerWithWriter(out io.Writer, notlogged ...string) HandlerFunc {
 	isTerm := true
-<<<<<<< HEAD
-	if outFile, ok := out.(*os.File); ok {
-		isTerm = terminal.IsTerminal(int(outFile.Fd()))
-=======
 
 	if runtime.GOOS != "appengine" && runtime.GOOS != "netbsd" && runtime.GOOS != "openbsd" {
 		if outFile, ok := out.(*os.File); ok {
 			isTerm = terminal.IsTerminal(int(outFile.Fd()))
 		}
->>>>>>> b26d956e
 	}
 
 	var skip map[string]struct{}
