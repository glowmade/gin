#Gin Web Framework

[![GoDoc](https://godoc.org/github.com/gin-gonic/gin?status.png)](https://godoc.org/github.com/gin-gonic/gin)
[![Build Status](https://travis-ci.org/gin-gonic/gin.svg)](https://travis-ci.org/gin-gonic/gin)

Gin is a web framework written in Golang. It features a martini-like API with much better performance, up to 40 times faster. If you need performance and good productivity, you will love Gin.  
![Gin console logger](http://gin-gonic.github.io/gin/other/console.png)

##Gin is new, will it be supported?

Yes, Gin is an internal project of [my](https://github.com/manucorporat) upcoming startup. We developed it and we are going to continue using and improve it.


<<<<<<< HEAD
##Roadmap
- Performance improments, reduce allocation and garbage collection overhead
- Fix bugs
- Ask our designer for a cool logo
- Add tons of unit tests and benchmarks
- Improve logging system
- Improve JSON/XML validation using bindings
- Improve XML support
- Improve documentation
- Add more cool middlewares, for example redis caching (this also helps developers to understand the framework)
- Continuous integration
=======
##Roadmap for v0.2
- [x] Performance improments, reduce allocation and garbage collection overhead
- [x] Fix bugs
- [ ] Ask our designer for a cool logo
- [ ] Add tons of unit tests
- [ ] Add internal benchmarks suite
- [x] Improve logging system
- [x] Improve JSON/XML validation using bindings
- [x] Improve XML support
- [ ] Improve documentation
- [ ] Add more cool middlewares, for example redis catching (this also helps developers to understand the framework).
- [x] Continuous integration
>>>>>>> b6be4ba5



## Start using it
Obviously, you need to have Git and Go! already installed to run Gin.  
Run this in your terminal

```
go get github.com/gin-gonic/gin
```
Then import it in your Go! code:

```
import "github.com/gin-gonic/gin"
```


##API Examples

#### Create most basic PING/PONG HTTP endpoint
```go 
package main

import "github.com/gin-gonic/gin"

func main() {
	r := gin.Default()
	r.GET("/ping", func(c *gin.Context) {
		c.String(200, "pong")
	})

	// Listen and server on 0.0.0.0:8080
	r.Run(":8080")
}
```

#### Using GET, POST, PUT, PATCH, DELETE and OPTIONS

```go
func main() {
	// Creates a gin router + logger and recovery (crash-free) middlewares
	r := gin.Default()

	r.GET("/someGet", getting)
	r.POST("/somePost", posting)
	r.PUT("/somePut", putting)
	r.DELETE("/someDelete", deleting)
	r.PATCH("/somePatch", patching)
	r.HEAD("/someHead", head)
	r.OPTIONS("/someOptions", options)

	// Listen and server on 0.0.0.0:8080
	r.Run(":8080")
}
```

#### Parameters in path

```go
func main() {
	r := gin.Default()

	r.GET("/user/:name", func(c *gin.Context) {
		name := c.Params.ByName("name")
		message := "Hello "+name
		c.String(200, message)
	})

	r.GET("/user/:name/:action", func(c *gin.Context) {
		name := c.Params.ByName("name")
		action := c.Params.ByName("action")
		message := name + " is " + action
		c.String(200, message)
	})

	// Listen and server on 0.0.0.0:8080
	r.Run(":8080")
}
```


#### Grouping routes
```go
func main() {
	r := gin.Default()

	// Simple group: v1
	v1 := r.Group("/v1")
	{
		v1.POST("/login", loginEndpoint)
		v1.POST("/submit", submitEndpoint)
		v1.POST("/read", readEndpoint)
	}

	// Simple group: v2
	v2 := r.Group("/v2")
	{
		v2.POST("/login", loginEndpoint)
		v2.POST("/submit", submitEndpoint)
		v2.POST("/read", readEndpoint)
	}

	// Listen and server on 0.0.0.0:8080
	r.Run(":8080")
}
```


#### Blank Gin without middlewares by default

Use

```go
r := gin.New()
```
instead of

```go
r := gin.Default()
```


#### Using middlewares
```go
func main() {
	// Creates a router without any middleware by default
	r := gin.New()

	// Global middlewares
	r.Use(gin.Logger())
	r.Use(gin.Recovery())

	// Per route middlewares, you can add as many as you desire.
	r.GET("/benchmark", MyBenchLogger(), benchEndpoint)

	// Authorization group
	// authorized := r.Group("/", AuthRequired())
	// exactly the same than:
	authorized := r.Group("/")
	// per group middlewares! in this case we use the custom created
	// AuthRequired() middleware just in the "authorized" group.
	authorized.Use(AuthRequired())
	{
		authorized.POST("/login", loginEndpoint)
		authorized.POST("/submit", submitEndpoint)
		authorized.POST("/read", readEndpoint)

		// nested group
		testing := authorized.Group("testing")
		testing.GET("/analytics", analyticsEndpoint)
	}

	// Listen and server on 0.0.0.0:8080
	r.Run(":8080")
}
```


#### JSON parsing and validation

```go
type LoginJSON struct {
	User     string `json:"user" binding:"required"`
	Password string `json:"password" binding:"required"`
}

func main() {
	r := gin.Default()

	r.POST("/login", func(c *gin.Context) {
		var json LoginJSON

		// If EnsureBody returns false, it will write automatically the error
		// in the HTTP stream and return a 400 error. If you want custom error
		// handling you should use: c.ParseBody(interface{}) error
		if c.EnsureBody(&json) {
			if json.User == "manu" && json.Password == "123" {
				c.JSON(200, gin.H{"status": "you are logged in"})
			} else {
				c.JSON(401, gin.H{"status": "unauthorized"})
			}
		}
	})

	// Listen and server on 0.0.0.0:8080
	r.Run(":8080")
}
```

#### XML, and JSON rendering

```go
func main() {
	r := gin.Default()

	// gin.H is a shortcup for map[string]interface{}
	r.GET("/someJSON", func(c *gin.Context) {
		c.JSON(200, gin.H{"message": "hey", "status": 200})
	})

	r.GET("/moreJSON", func(c *gin.Context) {
		// You also can use a struct
		var msg struct {
			Name    string `json:"user"`
			Message string
			Number  int
		}
		msg.Name = "Lena"
		msg.Message = "hey"
		msg.Number = 123
		// Note that msg.Name becomes "user" in the JSON
		// Will output  :   {"user": "Lena", "Message": "hey", "Number": 123}
		c.JSON(200, msg)
	})

	r.GET("/someXML", func(c *gin.Context) {
		c.XML(200, gin.H{"message": "hey", "status": 200})
	})

	// Listen and server on 0.0.0.0:8080
	r.Run(":8080")
}
```


####HTML rendering

Using LoadHTMLTemplates()

```go
func main() {
	r := gin.Default()
	r.LoadHTMLTemplates("templates/*")
	r.GET("/index", func(c *gin.Context) {
		obj := gin.H{"title": "Main website"}
		c.HTML(200, "index.tmpl", obj)
	})

	// Listen and server on 0.0.0.0:8080
	r.Run(":8080")
}
```

You can also use your own html template render

```go
import "html/template"

func main() {
	r := gin.Default()
	html := template.Must(template.ParseFiles("file1", "file2"))
	r.HTMLTemplates = html

	// Listen and server on 0.0.0.0:8080
	r.Run(":8080")
}
```


#### Custom Middlewares

```go
func Logger() gin.HandlerFunc {
	return func(c *gin.Context) {
		t := time.Now()

		// Set example variable
		c.Set("example", "12345")

		// before request

		c.Next()

		// after request
		latency := time.Since(t)
		log.Print(latency)

		// access the status we are sending
		status := c.Writer.Status()
		log.Println(status)
	}
}

func main() {
<<<<<<< HEAD
    r := gin.New()
    r.Use(Logger())
    
    r.GET("/test", func(c *gin.Context){
        example := c.Get("example").(string)
        
        // it would print: "12345"
        log.Println(example)
    })
=======
	r := gin.New()
	r.Use(Logger())
>>>>>>> b6be4ba5

	r.GET("/test", func(c *gin.Context) {
		example := r.Get("example").(string)

		// it would print: "12345"
		log.Println(example)
	})

	// Listen and server on 0.0.0.0:8080
	r.Run(":8080")
}
```

#### Using BasicAuth() middleware
```go
// similate some private data
var secrets = gin.H{
	"foo":    gin.H{"email": "foo@bar.com", "phone": "123433"},
	"austin": gin.H{"email": "austin@example.com", "phone": "666"},
	"lena":   gin.H{"email": "lena@guapa.com", "phone": "523443"},
}

func main() {
	r := gin.Default()

	// Group using gin.BasicAuth() middleware
	// gin.Accounts is a shortcut for map[string]string
	authorized := r.Group("/admin", gin.BasicAuth(gin.Accounts{
		"foo":    "bar",
		"austin": "1234",
		"lena":   "hello2",
		"manu":   "4321",
	}))

	// /admin/secrets endpoint
	// hit "localhost:8080/admin/secrets
	authorized.GET("/secrets", func(c *gin.Context) {
		// get user, it was setted by the BasicAuth middleware
		user := c.Get(gin.AuthUserKey).(string)
		if secret, ok := secrets[user]; ok {
			c.JSON(200, gin.H{"user": user, "secret": secret})
		} else {
			c.JSON(200, gin.H{"user": user, "secret": "NO SECRET :("})
		}
	})

	// Listen and server on 0.0.0.0:8080
	r.Run(":8080")
}
```


#### Goroutines inside a middleware
When starting inside a middleware or handler, you **SHOULD NOT** use the original context inside it, you have to use a read-only copy.

```go
func main() {
	r := gin.Default()

	r.GET("/long_async", func(c *gin.Context) {
		// create copy to be used inside the goroutine
		c_cp := c.Copy()
		go func() {
			// simulate a long task with time.Sleep(). 5 seconds
			time.Sleep(5 * time.Second)

			// note than you are using the copied context "c_cp", IMPORTANT
			log.Println("Done! in path " + c_cp.Req.URL.Path)
		}()
	})


	r.GET("/long_sync", func(c *gin.Context) {
		// simulate a long task with time.Sleep(). 5 seconds
		time.Sleep(5 * time.Second)

		// since we are NOT using a goroutine, we do not have to copy the context
		log.Println("Done! in path " + c.Req.URL.Path)
	})

    // Listen and server on 0.0.0.0:8080
    r.Run(":8080")
}
```

#### Custom HTTP configuration

Use `http.ListenAndServe()` directly, like this:

```go
func main() {
	router := gin.Default()
	http.ListenAndServe(":8080", router)
}
```
or

```go
func main() {
	router := gin.Default()

	s := &http.Server{
		Addr:           ":8080",
		Handler:        router,
		ReadTimeout:    10 * time.Second,
		WriteTimeout:   10 * time.Second,
		MaxHeaderBytes: 1 << 20,
	}
	s.ListenAndServe()
}
```<|MERGE_RESOLUTION|>--- conflicted
+++ resolved
@@ -11,19 +11,6 @@
 Yes, Gin is an internal project of [my](https://github.com/manucorporat) upcoming startup. We developed it and we are going to continue using and improve it.
 
 
-<<<<<<< HEAD
-##Roadmap
-- Performance improments, reduce allocation and garbage collection overhead
-- Fix bugs
-- Ask our designer for a cool logo
-- Add tons of unit tests and benchmarks
-- Improve logging system
-- Improve JSON/XML validation using bindings
-- Improve XML support
-- Improve documentation
-- Add more cool middlewares, for example redis caching (this also helps developers to understand the framework)
-- Continuous integration
-=======
 ##Roadmap for v0.2
 - [x] Performance improments, reduce allocation and garbage collection overhead
 - [x] Fix bugs
@@ -34,9 +21,8 @@
 - [x] Improve JSON/XML validation using bindings
 - [x] Improve XML support
 - [ ] Improve documentation
-- [ ] Add more cool middlewares, for example redis catching (this also helps developers to understand the framework).
+- [ ] Add more cool middlewares, for example redis caching (this also helps developers to understand the framework).
 - [x] Continuous integration
->>>>>>> b6be4ba5
 
 
 
@@ -321,23 +307,11 @@
 }
 
 func main() {
-<<<<<<< HEAD
-    r := gin.New()
-    r.Use(Logger())
-    
-    r.GET("/test", func(c *gin.Context){
-        example := c.Get("example").(string)
-        
-        // it would print: "12345"
-        log.Println(example)
-    })
-=======
 	r := gin.New()
 	r.Use(Logger())
->>>>>>> b6be4ba5
 
 	r.GET("/test", func(c *gin.Context) {
-		example := r.Get("example").(string)
+		example := c.MustGet("example").(string)
 
 		// it would print: "12345"
 		log.Println(example)
